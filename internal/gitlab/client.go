--- conflicted
+++ resolved
@@ -737,7 +737,6 @@
 	return detailedMRs, nil
 }
 
-<<<<<<< HEAD
 // GetPipelineJobs retrieves all jobs for a pipeline
 func (c *Client) GetPipelineJobs(projectID, pipelineID int) ([]PipelineJob, error) {
 	url := fmt.Sprintf("%s/api/v4/projects/%d/pipelines/%d/jobs",
@@ -783,7 +782,6 @@
 	req, err := http.NewRequest("GET", url, nil)
 	if err != nil {
 		return "", fmt.Errorf("failed to create job trace request: %w", err)
-=======
 // ListAllOpenMRsWithDetails lists all open merge requests for a project (no date filter)
 // This is used by the stale MR cleanup feature to find MRs that are 27-30+ days old
 func (c *Client) ListAllOpenMRsWithDetails(projectID int) ([]MRDetails, error) {
@@ -844,7 +842,6 @@
 	req, err := http.NewRequest("PUT", url, bytes.NewBuffer(payloadBytes))
 	if err != nil {
 		return fmt.Errorf("failed to create close MR request: %w", err)
->>>>>>> 793184aa
 	}
 
 	req.Header.Set("Authorization", "Bearer "+c.config.Token)
@@ -852,17 +849,13 @@
 
 	resp, err := c.http.Do(req)
 	if err != nil {
-<<<<<<< HEAD
 		return "", fmt.Errorf("failed to get job trace: %w", err)
-=======
 		return fmt.Errorf("failed to close MR: %w", err)
->>>>>>> 793184aa
 	}
 	defer func() { _ = resp.Body.Close() }()
 
 	if resp.StatusCode != 200 {
 		body, _ := io.ReadAll(resp.Body)
-<<<<<<< HEAD
 		return "", fmt.Errorf("get job trace failed with status %d: %s", resp.StatusCode, string(body))
 	}
 
@@ -1030,7 +1023,6 @@
 
 	// Not a state lock error - skip rebase
 	return true, "atlantis_plan_failed"
-=======
 		return fmt.Errorf("close MR failed with status %d: %s", resp.StatusCode, string(body))
 	}
 
@@ -1053,5 +1045,4 @@
 	}
 
 	return false, nil
->>>>>>> 793184aa
 }