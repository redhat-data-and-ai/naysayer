package config

import (
	"os"
	"strconv"
	"strings"
)

// Config holds application configuration
type Config struct {
<<<<<<< HEAD
	GitLab     GitLabConfig
	Server     ServerConfig
	Webhook    WebhookConfig
	Comments   CommentsConfig
	Rules      RulesConfig
	Approval   ApprovalConfig
	AutoRebase AutoRebaseConfig
=======
	GitLab   GitLabConfig
	Server   ServerConfig
	Webhook  WebhookConfig
	Comments CommentsConfig
	Rules    RulesConfig
	Approval ApprovalConfig
	StaleMR  StaleMRConfig
>>>>>>> 793184aa
}

// GitLabConfig holds GitLab API configuration
type GitLabConfig struct {
	BaseURL                       string
	Token                         string
	GitlabFivetranRepositoryToken string // Optional: separate token for fivetran_terraform rebase
	GitlabStaleMRToken            string // Optional: dedicated token for stale MR cleanup
	InsecureTLS                   bool   // Skip TLS certificate verification
	CACertPath                    string // Path to custom CA certificate file
}

// ServerConfig holds server configuration
type ServerConfig struct {
	Port string
}

// WebhookConfig holds webhook security configuration
type WebhookConfig struct {
	Secret     string   // GitLab webhook secret token
	AllowedIPs []string // Optional: restrict webhook calls to specific IPs
}

// CommentsConfig holds MR comments and messages configuration
type CommentsConfig struct {
	EnableMRComments       bool   // Enable/disable MR commenting
	CommentVerbosity       string // Comment verbosity level (basic, detailed, debug)
	UpdateExistingComments bool   // Update existing comments instead of creating new ones
}

// RulesConfig holds rule-specific configuration
type RulesConfig struct {
	EnabledRules            []string                      // List of enabled rule names
	DisabledRules           []string                      // List of disabled rule names
	DataProductConsumerRule DataProductConsumerRuleConfig // Consumer access rule configuration
	MigrationsRule          MigrationsRuleConfig          // Migrations validation configuration
	NamingRule              NamingRuleConfig              // Naming conventions configuration
	ServiceAccountRule      ServiceAccountRuleConfig      // Service account rule configuration
	TOCApprovalRule         TOCApprovalRuleConfig         // TOC approval rule configuration
	WarehouseRule           WarehouseRuleConfig           // Warehouse rule configuration
}

// WarehouseRuleConfig holds warehouse-specific configuration
type WarehouseRuleConfig struct {
	AllowTOCBypass       bool     // Allow bypassing TOC approval for specific cases
	PlatformEnvironments []string // Environments requiring platform approval
	AutoApproveEnvs      []string // Environments allowing auto-approval
}

// ServiceAccountRuleConfig holds service account validation configuration
type ServiceAccountRuleConfig struct {
	ValidateEmailFormat      bool     // Enable email format validation
	RequireIndividualEmail   bool     // Require individual vs group emails
	AllowedDomains           []string // Allowed email domains
	AstroEnvironmentsOnly    []string // Environments where Astro service accounts are allowed
	EnforceNamingConventions bool     // Enforce naming conventions
}

// TOCApprovalRuleConfig holds TOC approval rule configuration
type TOCApprovalRuleConfig struct {
	CriticalEnvironments []string // Environments requiring TOC approval for new products
}

// DataProductConsumerRuleConfig holds data product consumer rule configuration
type DataProductConsumerRuleConfig struct {
	AllowedEnvironments []string // Environments where consumer access is allowed (preprod, prod)
}

// MigrationsRuleConfig holds migrations validation configuration
type MigrationsRuleConfig struct {
	RequirePlatformApproval bool     // Always require platform approval
	AllowSelfServicePaths   []string // Paths that allow self-service migrations
}

// NamingRuleConfig holds naming conventions configuration
type NamingRuleConfig struct {
	ValidateTagMatching      bool // Validate data_product tag matches product name
	EnforceNamingConventions bool // Enforce naming conventions
}

// ApprovalConfig holds approval workflow configuration
type ApprovalConfig struct {
	EnableAutoApproval     bool   // Enable auto-approval functionality
	EnableTOCWorkflow      bool   // Enable TOC approval workflow
	EnablePlatformWorkflow bool   // Enable platform approval workflow
	TOCGroupID             string // GitLab group ID for TOC team
	PlatformGroupID        string // GitLab group ID for platform team
}

<<<<<<< HEAD
// AutoRebaseConfig holds auto-rebase configuration
type AutoRebaseConfig struct {
	Enabled               bool   // Enable/disable auto-rebase feature
	CheckAtlantisComments bool   // Check atlantis comments for plan failures (default: false)
	RepositoryToken       string // Optional: repository-specific token (for backward compat with Fivetran)
=======
// StaleMRConfig holds stale MR cleanup configuration
type StaleMRConfig struct {
	ClosureDays int // Days before closure (default: 30)
>>>>>>> 793184aa
}

// Load loads configuration from environment variables
func Load() *Config {
	return &Config{
		GitLab: GitLabConfig{
			BaseURL:                       getEnv("GITLAB_BASE_URL", "https://gitlab.com"),
			Token:                         getEnv("GITLAB_TOKEN", ""),
			GitlabFivetranRepositoryToken: getEnv("GITLAB_TOKEN_FIVETRAN", ""), // Dedicated token for fivetran_terraform rebase
			GitlabStaleMRToken:            getEnv("GITLAB_TOKEN_STALE_MR", ""), // Dedicated token for stale MR cleanup
			InsecureTLS:                   getEnv("GITLAB_INSECURE_TLS", "false") == "true",
			CACertPath:                    getEnv("GITLAB_CA_CERT_PATH", ""),
		},
		Server: ServerConfig{
			Port: getEnv("PORT", "3000"),
		},
		Webhook: WebhookConfig{
			Secret:     getEnv("WEBHOOK_SECRET", ""),
			AllowedIPs: parseIPList(getEnv("WEBHOOK_ALLOWED_IPS", "")),
		},
		Comments: CommentsConfig{
			EnableMRComments:       getEnv("ENABLE_MR_COMMENTS", "true") == "true",
			CommentVerbosity:       getEnv("COMMENT_VERBOSITY", "detailed"),
			UpdateExistingComments: getEnv("UPDATE_EXISTING_COMMENTS", "true") == "true",
		},
		Rules: RulesConfig{
			EnabledRules:  parseStringList(getEnv("ENABLED_RULES", "")),
			DisabledRules: parseStringList(getEnv("DISABLED_RULES", "")),
			DataProductConsumerRule: DataProductConsumerRuleConfig{
				AllowedEnvironments: parseStringList(getEnv("DATAPRODUCT_CONSUMER_ENVS", "preprod,prod")),
			},
			MigrationsRule: MigrationsRuleConfig{
				RequirePlatformApproval: getEnv("MIGRATIONS_REQUIRE_PLATFORM", "true") == "true",
				AllowSelfServicePaths:   parseStringList(getEnv("MIGRATIONS_SELF_SERVICE_PATHS", "")),
			},
			NamingRule: NamingRuleConfig{
				ValidateTagMatching:      getEnv("NAMING_VALIDATE_TAGS", "true") == "true",
				EnforceNamingConventions: getEnv("NAMING_ENFORCE_CONVENTIONS", "true") == "true",
			},
			ServiceAccountRule: ServiceAccountRuleConfig{
				ValidateEmailFormat:      getEnv("SA_VALIDATE_EMAIL", "true") == "true",
				RequireIndividualEmail:   getEnv("SA_REQUIRE_INDIVIDUAL_EMAIL", "true") == "true",
				AllowedDomains:           parseStringList(getEnv("SA_ALLOWED_DOMAINS", "redhat.com")),
				AstroEnvironmentsOnly:    parseStringList(getEnv("SA_ASTRO_ENVS", "preprod,prod")),
				EnforceNamingConventions: getEnv("SA_ENFORCE_NAMING", "true") == "true",
			},
			TOCApprovalRule: TOCApprovalRuleConfig{
				CriticalEnvironments: parseStringList(getEnv("TOC_APPROVAL_ENVS", "preprod,prod")),
			},
			WarehouseRule: WarehouseRuleConfig{
				AllowTOCBypass:       getEnv("WAREHOUSE_ALLOW_TOC_BYPASS", "false") == "true",
				PlatformEnvironments: parseStringList(getEnv("WAREHOUSE_PLATFORM_ENVS", "preprod,prod")),
				AutoApproveEnvs:      parseStringList(getEnv("WAREHOUSE_AUTO_APPROVE_ENVS", "dev,sandbox")),
			},
		},
		Approval: ApprovalConfig{
			EnableAutoApproval:     getEnv("ENABLE_AUTO_APPROVAL", "true") == "true",
			EnableTOCWorkflow:      getEnv("ENABLE_TOC_WORKFLOW", "true") == "true",
			EnablePlatformWorkflow: getEnv("ENABLE_PLATFORM_WORKFLOW", "true") == "true",
			TOCGroupID:             getEnv("TOC_GROUP_ID", ""),
			PlatformGroupID:        getEnv("PLATFORM_GROUP_ID", ""),
		},
<<<<<<< HEAD
		AutoRebase: AutoRebaseConfig{
			Enabled:               getEnv("AUTO_REBASE_ENABLED", "true") == "true",
			CheckAtlantisComments: getEnv("AUTO_REBASE_CHECK_ATLANTIS_COMMENTS", "false") == "true",
			// Support both new and old env var names for backward compatibility
			RepositoryToken: getEnv("AUTO_REBASE_REPOSITORY_TOKEN", getEnv("GITLAB_TOKEN_FIVETRAN", "")),
=======
		StaleMR: StaleMRConfig{
			ClosureDays: getEnvInt("STALE_MR_CLOSURE_DAYS", 30),
>>>>>>> 793184aa
		},
	}
}

// HasGitLabToken returns true if GitLab token is configured
func (c *Config) HasGitLabToken() bool {
	return c.GitLab.Token != ""
}

// AnalysisMode returns a description of the current analysis mode
func (c *Config) AnalysisMode() string {
	if c.HasGitLabToken() {
		return "Full YAML analysis"
	}
	return "Limited (no GitLab token)"
}

// HasWebhookSecret returns true if webhook secret is configured
func (c *Config) HasWebhookSecret() bool {
	return c.Webhook.Secret != ""
}

// WebhookSecurityMode returns a description of the current webhook security mode
func (c *Config) WebhookSecurityMode() string {
	if c.HasWebhookSecret() {
		return "Token verification available"
	}
	return "No secret configured"
}

func getEnv(key, defaultValue string) string {
	if value := os.Getenv(key); value != "" {
		return value
	}
	return defaultValue
}

func getEnvInt(key string, defaultValue int) int {
	if value := os.Getenv(key); value != "" {
		if intValue, err := strconv.Atoi(value); err == nil {
			return intValue
		}
	}
	return defaultValue
}

// parseIPList parses a comma-separated list of IP addresses
func parseIPList(ipString string) []string {
	if ipString == "" {
		return []string{}
	}
	ips := strings.Split(ipString, ",")
	result := make([]string, 0) // Initialize to empty slice, not nil
	for _, ip := range ips {
		if trimmed := strings.TrimSpace(ip); trimmed != "" {
			result = append(result, trimmed)
		}
	}
	return result
}

// parseStringList parses a comma-separated list of strings
func parseStringList(s string) []string {
	if s == "" {
		return []string{}
	}
	items := strings.Split(s, ",")
	result := make([]string, 0) // Initialize to empty slice, not nil
	for _, item := range items {
		if trimmed := strings.TrimSpace(item); trimmed != "" {
			result = append(result, trimmed)
		}
	}
	return result
}<|MERGE_RESOLUTION|>--- conflicted
+++ resolved
@@ -8,7 +8,6 @@
 
 // Config holds application configuration
 type Config struct {
-<<<<<<< HEAD
 	GitLab     GitLabConfig
 	Server     ServerConfig
 	Webhook    WebhookConfig
@@ -16,7 +15,6 @@
 	Rules      RulesConfig
 	Approval   ApprovalConfig
 	AutoRebase AutoRebaseConfig
-=======
 	GitLab   GitLabConfig
 	Server   ServerConfig
 	Webhook  WebhookConfig
@@ -24,7 +22,6 @@
 	Rules    RulesConfig
 	Approval ApprovalConfig
 	StaleMR  StaleMRConfig
->>>>>>> 793184aa
 }
 
 // GitLabConfig holds GitLab API configuration
@@ -114,17 +111,14 @@
 	PlatformGroupID        string // GitLab group ID for platform team
 }
 
-<<<<<<< HEAD
 // AutoRebaseConfig holds auto-rebase configuration
 type AutoRebaseConfig struct {
 	Enabled               bool   // Enable/disable auto-rebase feature
 	CheckAtlantisComments bool   // Check atlantis comments for plan failures (default: false)
 	RepositoryToken       string // Optional: repository-specific token (for backward compat with Fivetran)
-=======
 // StaleMRConfig holds stale MR cleanup configuration
 type StaleMRConfig struct {
 	ClosureDays int // Days before closure (default: 30)
->>>>>>> 793184aa
 }
 
 // Load loads configuration from environment variables
@@ -187,16 +181,13 @@
 			TOCGroupID:             getEnv("TOC_GROUP_ID", ""),
 			PlatformGroupID:        getEnv("PLATFORM_GROUP_ID", ""),
 		},
-<<<<<<< HEAD
 		AutoRebase: AutoRebaseConfig{
 			Enabled:               getEnv("AUTO_REBASE_ENABLED", "true") == "true",
 			CheckAtlantisComments: getEnv("AUTO_REBASE_CHECK_ATLANTIS_COMMENTS", "false") == "true",
 			// Support both new and old env var names for backward compatibility
 			RepositoryToken: getEnv("AUTO_REBASE_REPOSITORY_TOKEN", getEnv("GITLAB_TOKEN_FIVETRAN", "")),
-=======
 		StaleMR: StaleMRConfig{
 			ClosureDays: getEnvInt("STALE_MR_CLOSURE_DAYS", 30),
->>>>>>> 793184aa
 		},
 	}
 }
