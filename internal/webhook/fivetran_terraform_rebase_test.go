package webhook

import (
	"bytes"
	"encoding/json"
	"fmt"
	"io"
	"net/http/httptest"
	"strings"
	"testing"
	"time"

	"github.com/stretchr/testify/assert"

	"github.com/redhat-data-and-ai/naysayer/internal/config"
	"github.com/redhat-data-and-ai/naysayer/internal/gitlab"
)

// MockRebaseGitLabClient is a mock GitLab client for rebase testing
type MockRebaseGitLabClient struct {
	rebaseError       error
	addCommentError   error
	listOpenMRsError  error
	openMRs           []int
	openMRDetails     []gitlab.MRDetails
	capturedComments  []string
	capturedRebaseMRs []struct {
		projectID int
		mrIID     int
	}
}

func (m *MockRebaseGitLabClient) RebaseMR(projectID, mrIID int) error {
	m.capturedRebaseMRs = append(m.capturedRebaseMRs, struct {
		projectID int
		mrIID     int
	}{projectID, mrIID})
	return m.rebaseError
}

func (m *MockRebaseGitLabClient) AddMRComment(projectID, mrIID int, comment string) error {
	m.capturedComments = append(m.capturedComments, comment)
	return m.addCommentError
}

// Stub implementations for required interface methods
func (m *MockRebaseGitLabClient) FetchFileContent(projectID int, filePath, ref string) (*gitlab.FileContent, error) {
	return nil, nil
}

func (m *MockRebaseGitLabClient) GetMRTargetBranch(projectID, mrIID int) (string, error) {
	return "main", nil
}

func (m *MockRebaseGitLabClient) GetMRDetails(projectID, mrIID int) (*gitlab.MRDetails, error) {
	// Return basic MR details for the mock
	// This is called by ListOpenMRsWithDetails now
	return &gitlab.MRDetails{
		IID:       mrIID,
		CreatedAt: time.Now().Add(-24 * time.Hour).Format(time.RFC3339), // 1 day ago
		Pipeline:  &gitlab.MRPipeline{Status: "success"},
	}, nil
}

func (m *MockRebaseGitLabClient) FetchMRChanges(projectID, mrIID int) ([]gitlab.FileChange, error) {
	return []gitlab.FileChange{}, nil
}

func (m *MockRebaseGitLabClient) AddOrUpdateMRComment(projectID, mrIID int, commentBody, commentType string) error {
	return nil
}

func (m *MockRebaseGitLabClient) ListMRComments(projectID, mrIID int) ([]gitlab.MRComment, error) {
	return []gitlab.MRComment{}, nil
}

func (m *MockRebaseGitLabClient) UpdateMRComment(projectID, mrIID, commentID int, newBody string) error {
	return nil
}

func (m *MockRebaseGitLabClient) FindLatestNaysayerComment(projectID, mrIID int, commentType ...string) (*gitlab.MRComment, error) {
	return nil, nil
}

func (m *MockRebaseGitLabClient) ApproveMR(projectID, mrIID int) error {
	return nil
}

func (m *MockRebaseGitLabClient) ApproveMRWithMessage(projectID, mrIID int, message string) error {
	return nil
}

func (m *MockRebaseGitLabClient) ResetNaysayerApproval(projectID, mrIID int) error {
	return nil
}

func (m *MockRebaseGitLabClient) GetCurrentBotUsername() (string, error) {
	return "naysayer-bot", nil
}

func (m *MockRebaseGitLabClient) IsNaysayerBotAuthor(author map[string]interface{}) bool {
	return false
}

func (m *MockRebaseGitLabClient) ListOpenMRs(projectID int) ([]int, error) {
	if m.listOpenMRsError != nil {
		return nil, m.listOpenMRsError
	}
	return m.openMRs, nil
}

func (m *MockRebaseGitLabClient) ListOpenMRsWithDetails(projectID int) ([]gitlab.MRDetails, error) {
	if m.listOpenMRsError != nil {
		return nil, m.listOpenMRsError
	}
	// If openMRDetails is provided, use it; otherwise generate from openMRs
	if len(m.openMRDetails) > 0 {
		return m.openMRDetails, nil
	}

	// Simulate the new behavior: fetch details for each MR individually
	// This mimics what the real implementation does now
	details := make([]gitlab.MRDetails, 0, len(m.openMRs))
	for _, mrIID := range m.openMRs {
		// Call GetMRDetails for each (simulating N+1 calls)
		mrDetail, err := m.GetMRDetails(projectID, mrIID)
		if err != nil {
			// Skip MRs that fail to fetch
			continue
		}
		details = append(details, *mrDetail)
	}

	// If no details were fetched via GetMRDetails, generate defaults
	if len(details) == 0 && len(m.openMRs) > 0 {
		details = make([]gitlab.MRDetails, len(m.openMRs))
		for i, mrIID := range m.openMRs {
			details[i] = gitlab.MRDetails{
				IID:       mrIID,
				CreatedAt: time.Now().Add(-24 * time.Hour).Format(time.RFC3339), // Created 1 day ago
				Pipeline:  &gitlab.MRPipeline{Status: "success"},
			}
		}
	}

	return details, nil
}

<<<<<<< HEAD
func (m *MockRebaseGitLabClient) GetPipelineJobs(projectID, pipelineID int) ([]gitlab.PipelineJob, error) {
	// Return empty jobs by default (all succeeded)
	return []gitlab.PipelineJob{}, nil
}

func (m *MockRebaseGitLabClient) GetJobTrace(projectID, jobID int) (string, error) {
	return "", nil
}

func (m *MockRebaseGitLabClient) FindLatestAtlantisComment(projectID, mrIID int) (*gitlab.MRComment, error) {
	// Return nil by default (no atlantis comment)
	return nil, nil
}

func (m *MockRebaseGitLabClient) AreAllPipelineJobsSucceeded(projectID, pipelineID int) (bool, error) {
	// Return true by default (all jobs succeeded)
	return true, nil
}

func (m *MockRebaseGitLabClient) CheckAtlantisCommentForPlanFailures(projectID, mrIID int) (bool, string) {
	// Return true, "atlantis_comment_not_found" by default (no atlantis comment found, skip rebase)
	// This matches the actual implementation behavior
	return true, "atlantis_comment_not_found"
=======
// ListAllOpenMRsWithDetails lists all open merge requests (mock implementation)
// Returns ALL open MRs without date filter (unlike ListOpenMRsWithDetails which filters to last 7 days)
func (m *MockRebaseGitLabClient) ListAllOpenMRsWithDetails(projectID int) ([]gitlab.MRDetails, error) {
	// For this mock, we return the same data since the rebase feature doesn't
	// distinguish between recent and old MRs. In a real scenario, this would
	// return MRs older than 7 days as well.
	return m.ListOpenMRsWithDetails(projectID)
}

// CloseMR closes a merge request (mock implementation)
func (m *MockRebaseGitLabClient) CloseMR(projectID, mrIID int) error {
	// Mock implementation - just return nil
	return nil
}

// FindCommentByPattern checks if a comment with the pattern exists (mock implementation)
func (m *MockRebaseGitLabClient) FindCommentByPattern(projectID, mrIID int, pattern string) (bool, error) {
	// Mock implementation - check captured comments
	for _, comment := range m.capturedComments {
		if strings.Contains(comment, pattern) {
			return true, nil
		}
	}
	return false, nil
>>>>>>> 793184aa
}

func TestNewFivetranTerraformRebaseHandler(t *testing.T) {
	cfg := createTestConfig()
	handler := NewFivetranTerraformRebaseHandlerWithClient(cfg, &MockRebaseGitLabClient{})

	assert.NotNil(t, handler)
	assert.Equal(t, cfg, handler.config)
	assert.NotNil(t, handler.gitlabClient)
}

func TestFivetranTerraformRebaseHandler_HandleWebhook_Success(t *testing.T) {
	cfg := &config.Config{
		GitLab: config.GitLabConfig{
			BaseURL: "https://gitlab.example.com",
			Token:   "test-token",
		},
		Comments: config.CommentsConfig{
			EnableMRComments: true,
		},
	}

	mockClient := &MockRebaseGitLabClient{
		openMRs: []int{123, 456, 789},
	}
	handler := NewFivetranTerraformRebaseHandlerWithClient(cfg, mockClient)

	app := createTestApp()
	app.Post("/rebase", handler.HandleWebhook)

	payload := map[string]interface{}{
		"object_kind": "push",
		"ref":         "refs/heads/main",
		"project": map[string]interface{}{
			"id": 456,
		},
		"user_username": "testuser",
	}

	payloadBytes, _ := json.Marshal(payload)
	req := httptest.NewRequest("POST", "/rebase", bytes.NewReader(payloadBytes))
	req.Header.Set("Content-Type", "application/json")

	resp, err := app.Test(req)
	assert.NoError(t, err)
	assert.Equal(t, 200, resp.StatusCode)

	// Parse response
	body, _ := io.ReadAll(resp.Body)
	var response map[string]interface{}
	_ = json.Unmarshal(body, &response)

	assert.Equal(t, "processed", response["webhook_response"])
	assert.Equal(t, "completed", response["status"])
	assert.Equal(t, float64(456), response["project_id"])
	assert.Equal(t, "main", response["branch"])
	assert.Equal(t, float64(3), response["total_mrs"])
	assert.Equal(t, float64(3), response["eligible_mrs"])
	assert.Equal(t, float64(3), response["successful"])
	assert.Equal(t, float64(0), response["failed"])
	assert.Equal(t, float64(0), response["skipped"])

	// Verify rebase was called for all MRs
	assert.Len(t, mockClient.capturedRebaseMRs, 3)
	assert.Equal(t, 456, mockClient.capturedRebaseMRs[0].projectID)
	assert.Equal(t, 123, mockClient.capturedRebaseMRs[0].mrIID)
	assert.Equal(t, 456, mockClient.capturedRebaseMRs[1].projectID)
	assert.Equal(t, 456, mockClient.capturedRebaseMRs[1].mrIID)
	assert.Equal(t, 456, mockClient.capturedRebaseMRs[2].projectID)
	assert.Equal(t, 789, mockClient.capturedRebaseMRs[2].mrIID)

	// Verify comments were added to all MRs
	assert.Len(t, mockClient.capturedComments, 3)
	for _, comment := range mockClient.capturedComments {
		assert.Contains(t, comment, "Automated Rebase")
	}
}

func TestFivetranTerraformRebaseHandler_HandleWebhook_NoOpenMRs(t *testing.T) {
	cfg := createTestConfig()
	mockClient := &MockRebaseGitLabClient{
		openMRs: []int{}, // No open MRs
	}
	handler := NewFivetranTerraformRebaseHandlerWithClient(cfg, mockClient)

	app := createTestApp()
	app.Post("/rebase", handler.HandleWebhook)

	payload := map[string]interface{}{
		"object_kind": "push",
		"ref":         "refs/heads/main",
		"project": map[string]interface{}{
			"id": 456,
		},
	}

	payloadBytes, _ := json.Marshal(payload)
	req := httptest.NewRequest("POST", "/rebase", bytes.NewReader(payloadBytes))
	req.Header.Set("Content-Type", "application/json")

	resp, err := app.Test(req)
	assert.NoError(t, err)
	assert.Equal(t, 200, resp.StatusCode)

	// Parse response
	body, _ := io.ReadAll(resp.Body)
	var response map[string]interface{}
	_ = json.Unmarshal(body, &response)

	assert.Equal(t, "processed", response["webhook_response"])
	assert.Equal(t, "completed", response["status"])
	assert.Equal(t, float64(0), response["total_mrs"])
	assert.Equal(t, float64(0), response["eligible_mrs"])
	assert.Equal(t, float64(0), response["successful"])
	assert.Equal(t, float64(0), response["failed"])
	assert.Equal(t, float64(0), response["skipped"])

	// Verify rebase was NOT called
	assert.Len(t, mockClient.capturedRebaseMRs, 0)
}

func TestFivetranTerraformRebaseHandler_HandleWebhook_RebaseError(t *testing.T) {
	cfg := &config.Config{
		GitLab: config.GitLabConfig{
			BaseURL: "https://gitlab.example.com",
			Token:   "test-token",
		},
		Comments: config.CommentsConfig{
			EnableMRComments: true,
		},
	}

	mockClient := &MockRebaseGitLabClient{
		openMRs:     []int{123, 456},
		rebaseError: fmt.Errorf("rebase failed: conflicts detected"),
	}
	handler := NewFivetranTerraformRebaseHandlerWithClient(cfg, mockClient)

	app := createTestApp()
	app.Post("/rebase", handler.HandleWebhook)

	payload := map[string]interface{}{
		"object_kind": "push",
		"ref":         "refs/heads/main",
		"project": map[string]interface{}{
			"id": 456,
		},
	}

	payloadBytes, _ := json.Marshal(payload)
	req := httptest.NewRequest("POST", "/rebase", bytes.NewReader(payloadBytes))
	req.Header.Set("Content-Type", "application/json")

	resp, err := app.Test(req)
	assert.NoError(t, err)
	assert.Equal(t, 200, resp.StatusCode)

	// Parse response
	body, _ := io.ReadAll(resp.Body)
	var response map[string]interface{}
	_ = json.Unmarshal(body, &response)

	assert.Equal(t, "processed", response["webhook_response"])
	assert.Equal(t, "completed", response["status"])
	assert.Equal(t, float64(2), response["total_mrs"])
	assert.Equal(t, float64(2), response["eligible_mrs"])
	assert.Equal(t, float64(0), response["successful"])
	assert.Equal(t, float64(2), response["failed"])
	assert.Equal(t, float64(0), response["skipped"])

	// Verify both rebase attempts were made
	assert.Len(t, mockClient.capturedRebaseMRs, 2)

	// Verify failures are reported
	failures := response["failures"].([]interface{})
	assert.Len(t, failures, 2)

	// Verify no comments were added due to failures
	assert.Len(t, mockClient.capturedComments, 0)
}

func TestFivetranTerraformRebaseHandler_HandleWebhook_InvalidContentType(t *testing.T) {
	cfg := createTestConfig()
	mockClient := &MockRebaseGitLabClient{}
	handler := NewFivetranTerraformRebaseHandlerWithClient(cfg, mockClient)

	app := createTestApp()
	app.Post("/rebase", handler.HandleWebhook)

	req := httptest.NewRequest("POST", "/rebase", bytes.NewReader([]byte("{}")))
	req.Header.Set("Content-Type", "text/plain")

	resp, err := app.Test(req)
	assert.NoError(t, err)
	assert.Equal(t, 400, resp.StatusCode)

	body, _ := io.ReadAll(resp.Body)
	var response map[string]interface{}
	_ = json.Unmarshal(body, &response)

	assert.Contains(t, response["error"].(string), "Content-Type must be application/json")
}

func TestFivetranTerraformRebaseHandler_HandleWebhook_InvalidJSON(t *testing.T) {
	cfg := createTestConfig()
	mockClient := &MockRebaseGitLabClient{}
	handler := NewFivetranTerraformRebaseHandlerWithClient(cfg, mockClient)

	app := createTestApp()
	app.Post("/rebase", handler.HandleWebhook)

	req := httptest.NewRequest("POST", "/rebase", bytes.NewReader([]byte("invalid json")))
	req.Header.Set("Content-Type", "application/json")

	resp, err := app.Test(req)
	assert.NoError(t, err)
	assert.Equal(t, 400, resp.StatusCode)

	body, _ := io.ReadAll(resp.Body)
	var response map[string]interface{}
	_ = json.Unmarshal(body, &response)

	assert.Contains(t, response["error"].(string), "Invalid JSON payload")
}

func TestFivetranTerraformRebaseHandler_HandleWebhook_UnsupportedEventType(t *testing.T) {
	cfg := createTestConfig()
	mockClient := &MockRebaseGitLabClient{}
	handler := NewFivetranTerraformRebaseHandlerWithClient(cfg, mockClient)

	app := createTestApp()
	app.Post("/rebase", handler.HandleWebhook)

	payload := map[string]interface{}{
		"object_kind": "merge_request",
		"project": map[string]interface{}{
			"id": 456,
		},
	}

	payloadBytes, _ := json.Marshal(payload)
	req := httptest.NewRequest("POST", "/rebase", bytes.NewReader(payloadBytes))
	req.Header.Set("Content-Type", "application/json")

	resp, err := app.Test(req)
	assert.NoError(t, err)
	assert.Equal(t, 400, resp.StatusCode)

	body, _ := io.ReadAll(resp.Body)
	var response map[string]interface{}
	_ = json.Unmarshal(body, &response)

	assert.Contains(t, response["error"].(string), "Unsupported event type")
}

func TestFivetranTerraformRebaseHandler_HandleWebhook_MissingProject(t *testing.T) {
	cfg := createTestConfig()
	mockClient := &MockRebaseGitLabClient{}
	handler := NewFivetranTerraformRebaseHandlerWithClient(cfg, mockClient)

	app := createTestApp()
	app.Post("/rebase", handler.HandleWebhook)

	payload := map[string]interface{}{
		"object_kind": "push",
		"ref":         "refs/heads/main",
	}

	payloadBytes, _ := json.Marshal(payload)
	req := httptest.NewRequest("POST", "/rebase", bytes.NewReader(payloadBytes))
	req.Header.Set("Content-Type", "application/json")

	resp, err := app.Test(req)
	assert.NoError(t, err)
	assert.Equal(t, 400, resp.StatusCode)

	body, _ := io.ReadAll(resp.Body)
	var response map[string]interface{}
	_ = json.Unmarshal(body, &response)

	assert.Contains(t, response["error"].(string), "missing project information")
}

func TestFivetranTerraformRebaseHandler_HandleWebhook_PushToNonMainBranch(t *testing.T) {
	cfg := createTestConfig()
	mockClient := &MockRebaseGitLabClient{
		openMRs: []int{123},
	}
	handler := NewFivetranTerraformRebaseHandlerWithClient(cfg, mockClient)

	app := createTestApp()
	app.Post("/rebase", handler.HandleWebhook)

	payload := map[string]interface{}{
		"object_kind": "push",
		"ref":         "refs/heads/feature-branch",
		"project": map[string]interface{}{
			"id": 456,
		},
	}

	payloadBytes, _ := json.Marshal(payload)
	req := httptest.NewRequest("POST", "/rebase", bytes.NewReader(payloadBytes))
	req.Header.Set("Content-Type", "application/json")

	resp, err := app.Test(req)
	assert.NoError(t, err)
	assert.Equal(t, 200, resp.StatusCode)

	// Parse response
	body, _ := io.ReadAll(resp.Body)
	var response map[string]interface{}
	_ = json.Unmarshal(body, &response)

	assert.Equal(t, "processed", response["webhook_response"])
	assert.Equal(t, "skipped", response["status"])
	assert.Contains(t, response["reason"].(string), "only main/master triggers rebase")

	// Verify rebase was NOT called
	assert.Len(t, mockClient.capturedRebaseMRs, 0)
}

func TestFivetranTerraformRebaseHandler_ValidateWebhookPayload(t *testing.T) {
	cfg := createTestConfig()
	mockClient := &MockRebaseGitLabClient{}
	handler := NewFivetranTerraformRebaseHandlerWithClient(cfg, mockClient)

	tests := []struct {
		name        string
		payload     map[string]interface{}
		expectError bool
		errorMsg    string
	}{
		{
			name: "Valid payload",
			payload: map[string]interface{}{
				"project": map[string]interface{}{
					"id": 456,
				},
			},
			expectError: false,
		},
		{
			name:        "Nil payload",
			payload:     nil,
			expectError: true,
			errorMsg:    "payload is nil",
		},
		{
			name:        "Missing project",
			payload:     map[string]interface{}{},
			expectError: true,
			errorMsg:    "missing project information",
		},
	}

	for _, tt := range tests {
		t.Run(tt.name, func(t *testing.T) {
			err := handler.validateWebhookPayload(tt.payload)
			if tt.expectError {
				assert.Error(t, err)
				assert.Contains(t, err.Error(), tt.errorMsg)
			} else {
				assert.NoError(t, err)
			}
		})
	}
}

func TestFivetranTerraformRebaseHandler_FilterEligibleMRs(t *testing.T) {
	cfg := createTestConfig()
	mockClient := &MockRebaseGitLabClient{}
	handler := NewFivetranTerraformRebaseHandlerWithClient(cfg, mockClient)

	// Create test MRs with various statuses
	// Note: We only test with MRs created within 7 days, since older MRs
	// are filtered at the GitLab API level via created_after parameter
	recentMR := gitlab.MRDetails{
		IID:       123,
		CreatedAt: time.Now().Add(-24 * time.Hour).Format(time.RFC3339), // 1 day old
		Pipeline:  &gitlab.MRPipeline{Status: "success"},
	}

	runningPipelineMR := gitlab.MRDetails{
		IID:       789,
		CreatedAt: time.Now().Add(-24 * time.Hour).Format(time.RFC3339),
		Pipeline:  &gitlab.MRPipeline{Status: "running"},
	}

	failedPipelineMR := gitlab.MRDetails{
		IID:       101,
		CreatedAt: time.Now().Add(-24 * time.Hour).Format(time.RFC3339),
		Pipeline:  &gitlab.MRPipeline{Status: "failed"},
	}

	pendingPipelineMR := gitlab.MRDetails{
		IID:       102,
		CreatedAt: time.Now().Add(-24 * time.Hour).Format(time.RFC3339),
		Pipeline:  &gitlab.MRPipeline{Status: "pending"},
	}

	noPipelineMR := gitlab.MRDetails{
		IID:       103,
		CreatedAt: time.Now().Add(-24 * time.Hour).Format(time.RFC3339),
		Pipeline:  nil, // No pipeline
	}

	tests := []struct {
		name        string
		mrs         []gitlab.MRDetails
		expectedIDs []int
	}{
		{
			name:        "Recent MR with success pipeline",
			mrs:         []gitlab.MRDetails{recentMR},
			expectedIDs: []int{123},
		},
		{
			name:        "Running pipeline should be filtered out",
			mrs:         []gitlab.MRDetails{runningPipelineMR},
			expectedIDs: []int{},
		},
		{
			name:        "Failed pipeline should be filtered out (jobs failed or plan error)",
			mrs:         []gitlab.MRDetails{failedPipelineMR},
			expectedIDs: []int{},
		},
		{
			name:        "Pending pipeline should be filtered out",
			mrs:         []gitlab.MRDetails{pendingPipelineMR},
			expectedIDs: []int{},
		},
		{
			name:        "MR without pipeline should be included",
			mrs:         []gitlab.MRDetails{noPipelineMR},
			expectedIDs: []int{103},
		},
		{
			name:        "Mixed MRs - only eligible ones included (note: old MRs filtered by API)",
			mrs:         []gitlab.MRDetails{recentMR, runningPipelineMR, failedPipelineMR, noPipelineMR},
			expectedIDs: []int{123, 103},
		},
	}

	for _, tt := range tests {
		t.Run(tt.name, func(t *testing.T) {
			// Use a test project ID
			result := handler.filterEligibleMRs(456, tt.mrs)
			assert.Len(t, result.Eligible, len(tt.expectedIDs))

			actualIDs := make([]int, len(result.Eligible))
			for i, mr := range result.Eligible {
				actualIDs[i] = mr.IID
			}

			assert.ElementsMatch(t, tt.expectedIDs, actualIDs)
		})
	}
}

func TestFivetranTerraformRebaseHandler_HandleWebhook_WithFilteredMRs(t *testing.T) {
	cfg := &config.Config{
		GitLab: config.GitLabConfig{
			BaseURL: "https://gitlab.example.com",
			Token:   "test-token",
		},
		Comments: config.CommentsConfig{
			EnableMRComments: true,
		},
	}

	// Create MRs with different statuses
	// Note: Old MRs (> 7 days) would be filtered at API level via created_after parameter
	// So we only include MRs that are within the 7-day window
	mockClient := &MockRebaseGitLabClient{
		openMRDetails: []gitlab.MRDetails{
			{
				IID:       123,
				CreatedAt: time.Now().Add(-24 * time.Hour).Format(time.RFC3339), // Eligible
				Pipeline:  &gitlab.MRPipeline{Status: "success"},
			},
			{
				IID:       789,
				CreatedAt: time.Now().Add(-24 * time.Hour).Format(time.RFC3339), // Running pipeline
				Pipeline:  &gitlab.MRPipeline{Status: "running"},
			},
		},
	}
	handler := NewFivetranTerraformRebaseHandlerWithClient(cfg, mockClient)

	app := createTestApp()
	app.Post("/rebase", handler.HandleWebhook)

	payload := map[string]interface{}{
		"object_kind": "push",
		"ref":         "refs/heads/main",
		"project": map[string]interface{}{
			"id": 456,
		},
	}

	payloadBytes, _ := json.Marshal(payload)
	req := httptest.NewRequest("POST", "/rebase", bytes.NewReader(payloadBytes))
	req.Header.Set("Content-Type", "application/json")

	resp, err := app.Test(req)
	assert.NoError(t, err)
	assert.Equal(t, 200, resp.StatusCode)

	// Parse response
	body, _ := io.ReadAll(resp.Body)
	var response map[string]interface{}
	_ = json.Unmarshal(body, &response)

	assert.Equal(t, "processed", response["webhook_response"])
	assert.Equal(t, "completed", response["status"])
	assert.Equal(t, float64(2), response["total_mrs"])    // 2 total open MRs (old ones filtered by API)
	assert.Equal(t, float64(1), response["eligible_mrs"]) // Only 1 eligible
	assert.Equal(t, float64(1), response["successful"])   // 1 successful rebase
	assert.Equal(t, float64(0), response["failed"])
	assert.Equal(t, float64(1), response["skipped"]) // 1 skipped (running pipeline)

	// Verify rebase was only called for eligible MR
	assert.Len(t, mockClient.capturedRebaseMRs, 1)
	assert.Equal(t, 123, mockClient.capturedRebaseMRs[0].mrIID)

	// Verify comment was added
	assert.Len(t, mockClient.capturedComments, 1)
	assert.Contains(t, mockClient.capturedComments[0], "Automated Rebase")
}<|MERGE_RESOLUTION|>--- conflicted
+++ resolved
@@ -146,7 +146,6 @@
 	return details, nil
 }
 
-<<<<<<< HEAD
 func (m *MockRebaseGitLabClient) GetPipelineJobs(projectID, pipelineID int) ([]gitlab.PipelineJob, error) {
 	// Return empty jobs by default (all succeeded)
 	return []gitlab.PipelineJob{}, nil
@@ -170,32 +169,6 @@
 	// Return true, "atlantis_comment_not_found" by default (no atlantis comment found, skip rebase)
 	// This matches the actual implementation behavior
 	return true, "atlantis_comment_not_found"
-=======
-// ListAllOpenMRsWithDetails lists all open merge requests (mock implementation)
-// Returns ALL open MRs without date filter (unlike ListOpenMRsWithDetails which filters to last 7 days)
-func (m *MockRebaseGitLabClient) ListAllOpenMRsWithDetails(projectID int) ([]gitlab.MRDetails, error) {
-	// For this mock, we return the same data since the rebase feature doesn't
-	// distinguish between recent and old MRs. In a real scenario, this would
-	// return MRs older than 7 days as well.
-	return m.ListOpenMRsWithDetails(projectID)
-}
-
-// CloseMR closes a merge request (mock implementation)
-func (m *MockRebaseGitLabClient) CloseMR(projectID, mrIID int) error {
-	// Mock implementation - just return nil
-	return nil
-}
-
-// FindCommentByPattern checks if a comment with the pattern exists (mock implementation)
-func (m *MockRebaseGitLabClient) FindCommentByPattern(projectID, mrIID int, pattern string) (bool, error) {
-	// Mock implementation - check captured comments
-	for _, comment := range m.capturedComments {
-		if strings.Contains(comment, pattern) {
-			return true, nil
-		}
-	}
-	return false, nil
->>>>>>> 793184aa
 }
 
 func TestNewFivetranTerraformRebaseHandler(t *testing.T) {
