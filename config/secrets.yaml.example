--- conflicted
+++ resolved
@@ -8,14 +8,7 @@
   # GitLab integration secrets
   GITLAB_TOKEN: "REPLACE_WITH_YOUR_GITLAB_TOKEN"
   GITLAB_BASE_URL: "https://gitlab.com"
-<<<<<<< HEAD
-  # Optional: Dedicated token for Fivetran Terraform repository
-  # If not set, GITLAB_TOKEN will be used for Fivetran rebase operations
-  GITLAB_TOKEN_FIVETRAN: "REPLACE_WITH_YOUR_FIVETRAN_GITLAB_TOKEN"
-  WEBHOOK_SECRET: "REPLACE_WITH_YOUR_WEBHOOK_SECRET" 
-=======
   WEBHOOK_SECRET: "REPLACE_WITH_YOUR_WEBHOOK_SECRET"
   # Optional: Dedicated token for Fivetran Terraform rebase operations
   # If not set, will use GITLAB_TOKEN
   GITLAB_TOKEN_FIVETRAN: "REPLACE_WITH_YOUR_FIVETRAN_TOKEN"
->>>>>>> 1989faf1
