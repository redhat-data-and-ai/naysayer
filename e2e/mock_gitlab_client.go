package e2e

import (
	"fmt"
	"os"
	"path/filepath"
	"strings"

	"github.com/redhat-data-and-ai/naysayer/internal/gitlab"
)

// Verify that MockGitLabClient implements GitLabClient interface
var _ gitlab.GitLabClient = (*MockGitLabClient)(nil)

// MockGitLabClient implements a mock GitLab client for E2E testing
// It reads files from the filesystem instead of making HTTP calls
type MockGitLabClient struct {
	beforeDir string // Points to the before/ directory (target branch content)
	afterDir  string // Points to the after/ directory (source branch content)

	// MR details
	sourceBranch string
	targetBranch string

	// File changes (generated from before/after comparison)
	fileChanges []gitlab.FileChange

	// Captured interactions for validation
	CapturedComments  []CapturedComment
	CapturedApprovals []CapturedApproval
	FetchedFiles      []string
}

// CapturedComment represents a comment that would be posted to GitLab
type CapturedComment struct {
	ProjectID int
	MRIID     int
	Comment   string
	Tag       string // "approval" or "manual-review"
}

// CapturedApproval represents an approval that would be sent to GitLab
type CapturedApproval struct {
	ProjectID int
	MRIID     int
	Message   string
}

// NewMockGitLabClient creates a new mock GitLab client
// beforeDir should point to the before/ directory (represents target branch)
// afterDir should point to the after/ directory (represents source branch)
func NewMockGitLabClient(beforeDir, afterDir string) *MockGitLabClient {
	return &MockGitLabClient{
		beforeDir:         beforeDir,
		afterDir:          afterDir,
		sourceBranch:      "feature/test", // Default, can be overridden
		targetBranch:      "main",         // Default, can be overridden
		CapturedComments:  []CapturedComment{},
		CapturedApprovals: []CapturedApproval{},
		FetchedFiles:      []string{},
	}
}

// SetMRBranches sets the source and target branches for this mock MR
func (m *MockGitLabClient) SetMRBranches(sourceBranch, targetBranch string) {
	m.sourceBranch = sourceBranch
	m.targetBranch = targetBranch
}

// SetFileChanges sets the file changes for this mock
func (m *MockGitLabClient) SetFileChanges(changes []gitlab.FileChange) {
	m.fileChanges = changes
}

// GetFileContent reads file content from the appropriate directory based on the ref (branch)
func (m *MockGitLabClient) GetFileContent(projectID int, filePath, ref string) (string, error) {
	// Track which files were fetched
	m.FetchedFiles = append(m.FetchedFiles, filePath)

	// Determine which directory to read from based on branch
	// target branch = before/ directory
	// source branch = after/ directory
	var baseDir string
	if ref == m.targetBranch {
		baseDir = m.beforeDir
	} else {
		baseDir = m.afterDir
	}

	fullPath := filepath.Join(baseDir, filePath)
	content, err := os.ReadFile(fullPath) // #nosec G304 - reading test fixture files
	if err != nil {
		return "", fmt.Errorf("file not found: %s (ref: %s)", filePath, ref)
	}

	return string(content), nil
}

// FetchMRChanges returns the file changes set via SetFileChanges
func (m *MockGitLabClient) FetchMRChanges(projectID, mrID int) ([]gitlab.FileChange, error) {
	if m.fileChanges == nil {
		return []gitlab.FileChange{}, nil
	}
	return m.fileChanges, nil
}

// AddMRComment captures the comment instead of posting to GitLab
func (m *MockGitLabClient) AddMRComment(projectID, mrID int, comment string) error {
	m.CapturedComments = append(m.CapturedComments, CapturedComment{
		ProjectID: projectID,
		MRIID:     mrID,
		Comment:   comment,
		Tag:       "",
	})
	return nil
}

// AddOrUpdateMRComment captures the comment with a tag
func (m *MockGitLabClient) AddOrUpdateMRComment(projectID, mrID int, comment string, tag string) error {
	m.CapturedComments = append(m.CapturedComments, CapturedComment{
		ProjectID: projectID,
		MRIID:     mrID,
		Comment:   comment,
		Tag:       tag,
	})
	return nil
}

// ApproveMR captures the approval request
func (m *MockGitLabClient) ApproveMR(projectID, mrID int) error {
	m.CapturedApprovals = append(m.CapturedApprovals, CapturedApproval{
		ProjectID: projectID,
		MRIID:     mrID,
		Message:   "",
	})
	return nil
}

// ApproveMRWithMessage captures the approval with a message
func (m *MockGitLabClient) ApproveMRWithMessage(projectID, mrID int, message string) error {
	m.CapturedApprovals = append(m.CapturedApprovals, CapturedApproval{
		ProjectID: projectID,
		MRIID:     mrID,
		Message:   message,
	})
	return nil
}

// ResetNaysayerApproval is a no-op for mock client
func (m *MockGitLabClient) ResetNaysayerApproval(projectID, mrID int) error {
	// In tests, we don't need to reset approvals
	// Just return success
	return nil
}

// GetLatestCommentByTag retrieves the most recent comment with a specific tag
func (m *MockGitLabClient) GetLatestCommentByTag(tag string) (string, bool) {
	// Search in reverse to get the latest
	for i := len(m.CapturedComments) - 1; i >= 0; i-- {
		if m.CapturedComments[i].Tag == tag {
			return m.CapturedComments[i].Comment, true
		}
	}
	return "", false
}

// GetAllComments returns all captured comments
func (m *MockGitLabClient) GetAllComments() []string {
	comments := make([]string, len(m.CapturedComments))
	for i, captured := range m.CapturedComments {
		comments[i] = captured.Comment
	}
	return comments
}

// WasApproved returns true if ApproveMR was called
func (m *MockGitLabClient) WasApproved() bool {
	return len(m.CapturedApprovals) > 0
}

// GetApprovalMessage returns the approval message if approved
func (m *MockGitLabClient) GetApprovalMessage() string {
	if len(m.CapturedApprovals) > 0 {
		return m.CapturedApprovals[0].Message
	}
	return ""
}

// Reset clears all captured data
func (m *MockGitLabClient) Reset() {
	m.CapturedComments = []CapturedComment{}
	m.CapturedApprovals = []CapturedApproval{}
	m.FetchedFiles = []string{}
}

// ValidateFileWasFetched checks if a specific file was fetched
func (m *MockGitLabClient) ValidateFileWasFetched(filePath string) bool {
	for _, fetched := range m.FetchedFiles {
		if fetched == filePath {
			return true
		}
	}
	return false
}

// GetCommentCount returns the number of captured comments
func (m *MockGitLabClient) GetCommentCount() int {
	return len(m.CapturedComments)
}

// GetApprovalCount returns the number of captured approvals
func (m *MockGitLabClient) GetApprovalCount() int {
	return len(m.CapturedApprovals)
}

// ContainsCommentPhrase checks if any comment contains a specific phrase
func (m *MockGitLabClient) ContainsCommentPhrase(phrase string) bool {
	for _, comment := range m.CapturedComments {
		if strings.Contains(comment.Comment, phrase) {
			return true
		}
	}
	return false
}

// FetchFileContent reads file content and returns FileContent struct
func (m *MockGitLabClient) FetchFileContent(projectID int, filePath, ref string) (*gitlab.FileContent, error) {
	content, err := m.GetFileContent(projectID, filePath, ref)
	if err != nil {
		return nil, err
	}

	return &gitlab.FileContent{
		FileName: filepath.Base(filePath),
		FilePath: filePath,
		Content:  content,
		Ref:      ref,
	}, nil
}

// GetMRTargetBranch returns the target branch
func (m *MockGitLabClient) GetMRTargetBranch(projectID, mrIID int) (string, error) {
	return m.targetBranch, nil
}

// GetMRDetails returns MR details (minimal implementation for tests)
func (m *MockGitLabClient) GetMRDetails(projectID, mrIID int) (*gitlab.MRDetails, error) {
	return &gitlab.MRDetails{
		IID:          mrIID,
		SourceBranch: m.sourceBranch,
		TargetBranch: m.targetBranch,
		ProjectID:    projectID,
	}, nil
}

// ListMRComments returns captured comments as MRComment structs
func (m *MockGitLabClient) ListMRComments(projectID, mrIID int) ([]gitlab.MRComment, error) {
	var comments []gitlab.MRComment
	for i, captured := range m.CapturedComments {
		comments = append(comments, gitlab.MRComment{
			ID:   i + 1,
			Body: captured.Comment,
			Author: map[string]interface{}{
				"username": "naysayer-bot",
			},
		})
	}
	return comments, nil
}

// UpdateMRComment captures comment updates
func (m *MockGitLabClient) UpdateMRComment(projectID, mrIID, commentID int, newBody string) error {
	// In tests, just add as a new comment
	return m.AddMRComment(projectID, mrIID, newBody)
}

// FindLatestNaysayerComment finds the latest comment by type
func (m *MockGitLabClient) FindLatestNaysayerComment(projectID, mrIID int, commentType ...string) (*gitlab.MRComment, error) {
	// Search in reverse for latest comment
	for i := len(m.CapturedComments) - 1; i >= 0; i-- {
		if len(commentType) > 0 && m.CapturedComments[i].Tag == commentType[0] {
			return &gitlab.MRComment{
				ID:   i + 1,
				Body: m.CapturedComments[i].Comment,
				Author: map[string]interface{}{
					"username": "naysayer-bot",
				},
			}, nil
		}
	}
	return nil, nil
}

// GetCurrentBotUsername returns the bot username
func (m *MockGitLabClient) GetCurrentBotUsername() (string, error) {
	return "naysayer-bot", nil
}

// IsNaysayerBotAuthor checks if author is the naysayer bot
func (m *MockGitLabClient) IsNaysayerBotAuthor(author map[string]interface{}) bool {
	if username, ok := author["username"].(string); ok {
		return username == "naysayer-bot"
	}
	return false
}

// RebaseMR is a no-op for mock client (rebase functionality is not tested in e2e)
func (m *MockGitLabClient) RebaseMR(projectID, mrIID int) error {
	// In e2e tests, we don't need to test rebase functionality
	// Just return success
	return nil
}

// ListOpenMRs is a stub for mock client
func (m *MockGitLabClient) ListOpenMRs(projectID int) ([]int, error) {
	// Return empty list for e2e tests
	return []int{}, nil
}

// ListOpenMRsWithDetails is a stub for mock client
func (m *MockGitLabClient) ListOpenMRsWithDetails(projectID int) ([]gitlab.MRDetails, error) {
	// Simulate the new behavior: call GetMRDetails for each open MR
	// This mimics the real implementation's N+1 query pattern
	openMRs, err := m.ListOpenMRs(projectID)
	if err != nil {
		return nil, err
	}

	details := make([]gitlab.MRDetails, 0, len(openMRs))
	for _, mrIID := range openMRs {
		mrDetail, err := m.GetMRDetails(projectID, mrIID)
		if err != nil {
			// Skip MRs that fail to fetch
			continue
		}
		details = append(details, *mrDetail)
	}

	return details, nil
}

<<<<<<< HEAD
// GetPipelineJobs is a stub for mock client
func (m *MockGitLabClient) GetPipelineJobs(projectID, pipelineID int) ([]gitlab.PipelineJob, error) {
	// Return empty jobs for e2e tests
	return []gitlab.PipelineJob{}, nil
}

// GetJobTrace is a stub for mock client
func (m *MockGitLabClient) GetJobTrace(projectID, jobID int) (string, error) {
	// Return empty trace for e2e tests
	return "", nil
}

// FindLatestAtlantisComment is a stub for mock client
func (m *MockGitLabClient) FindLatestAtlantisComment(projectID, mrIID int) (*gitlab.MRComment, error) {
	// Return nil for e2e tests (no atlantis comments)
	return nil, nil
}

// AreAllPipelineJobsSucceeded is a stub for mock client
func (m *MockGitLabClient) AreAllPipelineJobsSucceeded(projectID, pipelineID int) (bool, error) {
	// Return true for e2e tests (all jobs succeeded)
	return true, nil
}

// CheckAtlantisCommentForPlanFailures is a stub for mock client
func (m *MockGitLabClient) CheckAtlantisCommentForPlanFailures(projectID, mrIID int) (bool, string) {
	// Return false for e2e tests (no plan failures, allow rebase)
	return false, ""
=======
// ListAllOpenMRsWithDetails lists all open merge requests (mock implementation)
// Returns ALL open MRs without date filter (unlike ListOpenMRsWithDetails which filters to last 7 days)
func (m *MockGitLabClient) ListAllOpenMRsWithDetails(projectID int) ([]gitlab.MRDetails, error) {
	// For this e2e mock, we return the same data since ListOpenMRs returns empty anyway.
	// In a real scenario, this would return MRs older than 7 days as well.
	return m.ListOpenMRsWithDetails(projectID)
}

// CloseMR closes a merge request (mock implementation)
func (m *MockGitLabClient) CloseMR(projectID, mrIID int) error {
	// Mock implementation - just log the action
	return nil
}

// FindCommentByPattern checks if a comment with the pattern exists (mock implementation)
func (m *MockGitLabClient) FindCommentByPattern(projectID, mrIID int, pattern string) (bool, error) {
	// Mock implementation - check captured comments
	for _, comment := range m.CapturedComments {
		if comment.ProjectID == projectID && comment.MRIID == mrIID {
			if strings.Contains(comment.Comment, pattern) {
				return true, nil
			}
		}
	}
	return false, nil
>>>>>>> 793184aa
}<|MERGE_RESOLUTION|>--- conflicted
+++ resolved
@@ -339,7 +339,6 @@
 	return details, nil
 }
 
-<<<<<<< HEAD
 // GetPipelineJobs is a stub for mock client
 func (m *MockGitLabClient) GetPipelineJobs(projectID, pipelineID int) ([]gitlab.PipelineJob, error) {
 	// Return empty jobs for e2e tests
@@ -368,7 +367,6 @@
 func (m *MockGitLabClient) CheckAtlantisCommentForPlanFailures(projectID, mrIID int) (bool, string) {
 	// Return false for e2e tests (no plan failures, allow rebase)
 	return false, ""
-=======
 // ListAllOpenMRsWithDetails lists all open merge requests (mock implementation)
 // Returns ALL open MRs without date filter (unlike ListOpenMRsWithDetails which filters to last 7 days)
 func (m *MockGitLabClient) ListAllOpenMRsWithDetails(projectID int) ([]gitlab.MRDetails, error) {
@@ -394,5 +392,4 @@
 		}
 	}
 	return false, nil
->>>>>>> 793184aa
 }